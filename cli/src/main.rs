--- conflicted
+++ resolved
@@ -11,7 +11,6 @@
 use dialoguer::{Input};
 use futures::{future::Either, Future, FutureExt};
 use indicatif::{MultiProgress, ProgressBar};
-<<<<<<< HEAD
 use magic_wormhole::PgpWordList;
 use magic_wormhole::{forwarding, transfer, transit, Wormhole};
 use std::{
@@ -19,14 +18,12 @@
     path::{Path, PathBuf},
 };
 
-=======
 use std::{io::Write, path::PathBuf};
 
 use magic_wormhole::{
     dilated_transfer, forwarding, transfer, transit, MailboxConnection, Wormhole,
 };
 
->>>>>>> 52a12e26
 fn install_ctrlc_handler(
 ) -> eyre::Result<impl Fn() -> futures::future::BoxFuture<'static, ()> + Clone> {
     use async_std::sync::{Condvar, Mutex};
