[package]
name = "magic-wormhole-cli"
categories = ["command-line-utilities"]

version.workspace = true
authors.workspace = true
description.workspace = true
keywords.workspace = true
homepage.workspace = true
repository.workspace = true
license.workspace = true

rust-version.workspace = true
edition.workspace = true

[[bin]]
name = "wormhole-rs"
path = "src/main.rs"

[dependencies]
serde = { workspace = true, features = ["rc"] }
serde_json = { workspace = true }
serde_derive = { workspace = true }
url = { workspace = true, features = ["serde"] }
futures = { workspace = true }
async-std = { workspace = true, features = ["attributes", "unstable"] }
rand = { workspace = true }

# CLI specific dependencies
magic-wormhole = { path = "..", version = "0.7", features = ["all"] }
clap = { workspace = true, features = ["cargo", "derive", "help"] }
clap_complete = { workspace = true }
env_logger = { workspace = true }
console = { workspace = true }
indicatif = { workspace = true }
dialoguer = { workspace = true }
color-eyre = { workspace = true }
number_prefix = { workspace = true }
ctrlc = { workspace = true }
qr2term = { workspace = true }
<<<<<<< HEAD
arboard = { optional = true, workspace = true, features = [
=======
arboard = { workspace = true, features = [
>>>>>>> 8d43e658
    "wayland-data-control",
] } # Wayland by default, fallback to X11.
tracing = { workspace = true, features = ["log", "log-always"] }
tracing-subscriber = { workspace = true, features = ["env-filter"] }

[dev-dependencies]
trycmd = { workspace = true }

[features]
clipboard = ["dep:arboard"]
# TLS implementations for websocket connections via async-tungstenite
# required for optional wss connection to the mailbox server
tls = ["magic-wormhole/tls"]
native-tls = ["magic-wormhole/native-tls"]
# Enable experimental transfer-v2 support. The protocol is not yet finalized and is subject to change.
experimental-transfer-v2 = ["magic-wormhole/experimental-transfer-v2"]
experimental = ["experimental-transfer-v2"]

default = ["clipboard", "magic-wormhole/default", "magic-wormhole/forwarding"]
all = ["default", "magic-wormhole/native-tls"]<|MERGE_RESOLUTION|>--- conflicted
+++ resolved
@@ -38,11 +38,7 @@
 number_prefix = { workspace = true }
 ctrlc = { workspace = true }
 qr2term = { workspace = true }
-<<<<<<< HEAD
 arboard = { optional = true, workspace = true, features = [
-=======
-arboard = { workspace = true, features = [
->>>>>>> 8d43e658
     "wayland-data-control",
 ] } # Wayland by default, fallback to X11.
 tracing = { workspace = true, features = ["log", "log-always"] }
