#![cfg_attr(tarpaulin, skip)]

use super::{events::Phase, Mood};
use crate::CodeProvider;

const MAILBOX_SERVER: &str = "ws://relay.magic-wormhole.io:4000/v1";
const APPID: &str = "lothar.com/wormhole/rusty-wormhole-test";

fn init_logger() {
    /* Ignore errors from succeedent initialization tries */
    let _ = env_logger::builder()
        .filter_level(log::LevelFilter::Debug)
        .filter_module("magic_wormhole", log::LevelFilter::Trace)
        .filter_module("magic_wormhole::transfer", log::LevelFilter::Trace)
        .filter_module("magic_wormhole::transit", log::LevelFilter::Trace)
        .filter_module("mio", log::LevelFilter::Debug)
        .try_init();
}

/** Send a file using the Rust implementation. This does not guarantee compatibility with Python! ;) */
#[async_std::test]
pub async fn test_file_rust2rust() -> anyhow::Result<()> {
    init_logger();
    use crate as magic_wormhole;
    use magic_wormhole::{transfer, CodeProvider};

    let (code_tx, code_rx) = futures::channel::oneshot::channel();

    let sender_task = async_std::task::Builder::new()
        .name("sender".to_owned())
        .spawn(async {
            let (welcome, connector) = magic_wormhole::connect_to_server(
                magic_wormhole::transfer::APPID,
                magic_wormhole::transfer::AppVersion::default(),
                magic_wormhole::DEFAULT_MAILBOX_SERVER,
                CodeProvider::AllocateCode(2),
                &mut None,
            )
            .await?;
            log::info!("Got welcome: {}", &welcome.welcome);
            log::info!("This wormhole's code is: {}", &welcome.code);
            code_tx.send(welcome.code.0).unwrap();
            let mut w = connector.connect_to_client().await?;
            log::info!("Got key: {}", &w.key);
            transfer::send_file(
                &mut w,
                "examples/example-file.bin",
                &magic_wormhole::transit::DEFAULT_RELAY_SERVER
                    .parse()
                    .unwrap(),
                |sent, total| {
                    log::info!("Sent {} of {} bytes", sent, total);
                })
                .await
        })?;
    let receiver_task = async_std::task::Builder::new()
        .name("receiver".to_owned())
        .spawn(async {
            let code = code_rx.await?;
            log::info!("Got code over local: {}", &code);
            let (welcome, connector) = magic_wormhole::connect_to_server(
                magic_wormhole::transfer::APPID,
                magic_wormhole::transfer::AppVersion::default(),
                magic_wormhole::DEFAULT_MAILBOX_SERVER,
                CodeProvider::SetCode(code),
                &mut None,
            )
            .await?;
            log::info!("Got welcome: {}", &welcome.welcome);

            let mut w = connector.connect_to_client().await?;
            log::info!("Got key: {}", &w.key);
            let req = transfer::request_file(
                &mut w,
                &magic_wormhole::transit::DEFAULT_RELAY_SERVER
                    .parse()
                    .unwrap(),
            )
            .await?;

<<<<<<< HEAD
            req.accept(|received, total| {
                log::info!("Received {} of {} bytes", received, total);
            }).await
=======
            req.accept(false).await
>>>>>>> 1049d41d
        })?;
    sender_task.await?;
    receiver_task.await?;

    let original = std::fs::read("examples/example-file.bin")?;
    let received = std::fs::read("example-file.bin")?;
    assert_eq!(original, received, "Files differ");
    Ok(())
}

/** Start a connection from both sides, and then close one and check that the event loop stops. */
#[async_std::test]
pub async fn test_eventloop_exit1() {
    init_logger();

    use futures::{SinkExt, StreamExt};
    use std::time::Duration;

    let (code_tx, code_rx) = futures::channel::oneshot::channel();
    let dummy_task = async_std::task::spawn(async move {
        let (welcome, connector) = crate::connect_to_server(
            APPID,
            serde_json::json!({}),
            MAILBOX_SERVER,
            CodeProvider::default(),
            &mut None,
        )
        .await
        .unwrap();
        code_tx.send(welcome.code).unwrap();
        let _wormhole = connector.connect_to_client().await.unwrap();
        log::info!("A Connected.");
        async_std::task::sleep(Duration::from_secs(5)).await;
        log::info!("A Done sleeping.");
    });
    async_std::future::timeout(Duration::from_secs(5), async {
        let (_welcome, connector) = crate::connect_to_server(
            APPID,
            serde_json::json!({}),
            MAILBOX_SERVER,
            CodeProvider::SetCode(code_rx.await.unwrap().to_string()),
            &mut None,
        )
        .await
        .unwrap();
        let mut wormhole = connector.connect_to_client().await.unwrap();
        log::info!("B Connected.");
        wormhole.tx.close().await.unwrap();
        log::info!("B Closed sender");
        wormhole
            .rx
            .for_each(|e| async move {
                log::info!("Received {:?}", e);
            })
            .await;
    })
    .await
    .expect("Test failed");

    dummy_task.cancel().await;
}

/** Start a connection from both sides, and then drop one and check that the event loop stops. */
#[async_std::test]
pub async fn test_eventloop_exit2() {
    init_logger();

    use futures::StreamExt;
    use std::time::Duration;

    let (code_tx, code_rx) = futures::channel::oneshot::channel();
    let dummy_task = async_std::task::spawn(async move {
        let (welcome, connector) = crate::connect_to_server(
            APPID,
            serde_json::json!({}),
            MAILBOX_SERVER,
            CodeProvider::default(),
            &mut None,
        )
        .await
        .unwrap();
        code_tx.send(welcome.code).unwrap();
        let _wormhole = connector.connect_to_client().await;
        log::info!("A Connected.");
        async_std::task::sleep(Duration::from_secs(5)).await;
        log::info!("A Done sleeping.");
    });
    async_std::future::timeout(Duration::from_secs(5), async {
        let (_welcome, connector) = crate::connect_to_server(
            APPID,
            serde_json::json!({}),
            MAILBOX_SERVER,
            CodeProvider::SetCode(code_rx.await.unwrap().to_string()),
            &mut None,
        )
        .await
        .unwrap();
        let wormhole = connector.connect_to_client().await.unwrap();
        log::info!("B Connected.");
        std::mem::drop(wormhole.tx);
        wormhole
            .rx
            .for_each(|e| async move {
                log::info!("Received {:?}", e);
            })
            .await;
        log::info!("B Closed.");
    })
    .await
    .expect("Test failed");

    dummy_task.cancel().await;
}

/** Start a connection only to the server (no other client), drop the connector and assert that the event loop stops */
#[async_std::test]
pub async fn test_eventloop_exit3() {
    init_logger();

    use std::time::Duration;

    async_std::future::timeout(Duration::from_secs(5), async {
        let mut eventloop_task = None;
        let (_welcome, connector) = crate::connect_to_server(
            APPID,
            serde_json::json!({}),
            MAILBOX_SERVER,
            CodeProvider::AllocateCode(2),
            &mut eventloop_task,
        )
        .await
        .unwrap();
        let eventloop_task = eventloop_task.unwrap();

        log::info!("Connected.");
        connector.cancel().await;
        eventloop_task.await;
        log::info!("Closed.");
    })
    .await
    .expect("Test failed");
}

#[test]
fn test_phase() {
    let p = Phase(String::from("pake"));
    assert!(p.is_pake()); // Order looks for "pake"
}

#[test]
fn test_mood() {
    // The serialized forms of these variants are part of the wire protocol,
    // so they must be spelled exactly as shown (they must match the strings
    // used in the Python version in src/wormhole/_boss.py , in calls to
    // self._T.close())
    assert_eq!(
        String::from(r#""happy""#),
        serde_json::to_string(&Mood::Happy).unwrap()
    );
    assert_eq!(
        String::from(r#""lonely""#),
        serde_json::to_string(&Mood::Lonely).unwrap()
    );
    assert_eq!(
        String::from(r#""errory""#),
        serde_json::to_string(&Mood::Errory).unwrap()
    );
    assert_eq!(
        String::from(r#""scary""#),
        serde_json::to_string(&Mood::Scared).unwrap()
    );
    assert_eq!(
        String::from(r#""unwelcome""#),
        serde_json::to_string(&Mood::Unwelcome).unwrap()
    );
}<|MERGE_RESOLUTION|>--- conflicted
+++ resolved
@@ -78,13 +78,9 @@
             )
             .await?;
 
-<<<<<<< HEAD
-            req.accept(|received, total| {
+            req.accept(false, |received, total| {
                 log::info!("Received {} of {} bytes", received, total);
             }).await
-=======
-            req.accept(false).await
->>>>>>> 1049d41d
         })?;
     sender_task.await?;
     receiver_task.await?;
