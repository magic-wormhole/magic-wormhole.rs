///! Wordlist generation and wormhole code utilities
use rand::{rngs::OsRng, seq::SliceRandom};
use serde_json::{self, Value};
use std::fmt;

<<<<<<< HEAD
/// Represents a list of words used to generate and complete wormhole codes.
/// A wormhole code is a sequence of words used for secure communication or identification.
=======
use super::Password;

>>>>>>> 1195b8a7
#[derive(PartialEq)]
pub struct Wordlist {
    /// Number of words in a wormhole code
    num_words: usize,
    /// Odd and even wordlist
    words: Vec<Vec<String>>,
}

impl fmt::Debug for Wordlist {
    fn fmt(&self, f: &mut fmt::Formatter<'_>) -> fmt::Result {
        write!(f, "Wordlist ( {}, lots of words...)", self.num_words)
    }
}

impl Wordlist {
    #[cfg(test)]
    #[doc(hidden)]
    pub fn new(num_words: usize, words: Vec<Vec<String>>) -> Wordlist {
        Wordlist { num_words, words }
    }

    /// Completes a wormhole code
    ///
    /// Completion can be done either with fuzzy search (approximate string matching)
    /// or simple `starts_with` matching.
    pub fn get_completions(&self, prefix: &str) -> Vec<String> {
        let words = self.get_wordlist(prefix);

        let (prefix_without_last, last_partial) = prefix.rsplit_once('-').unwrap_or(("", prefix));

        let matches = if cfg!(feature = "fuzzy-complete") {
            self.fuzzy_complete(last_partial, words)
        } else {
            self.normal_complete(last_partial, words)
        };

        matches
            .into_iter()
            .map(|word| {
                let mut completion = String::new();
                completion.push_str(prefix_without_last);
                if !prefix_without_last.is_empty() {
                    completion.push('-');
                }
                completion.push_str(&word);
                completion
            })
            .collect()
    }

    fn get_wordlist(&self, prefix: &str) -> &Vec<String> {
        let count_dashes = prefix.matches('-').count();
        &self.words[count_dashes % self.words.len()]
    }

    #[allow(unused)]
    fn fuzzy_complete(&self, partial: &str, words: &[String]) -> Vec<String> {
        // We use Jaro-Winkler algorithm because it emphasizes the beginning of a word
        use fuzzt::algorithms::JaroWinkler;

        let words = words.iter().map(|w| w.as_str()).collect::<Vec<&str>>();

        fuzzt::get_top_n(partial, &words, None, None, None, Some(&JaroWinkler))
            .into_iter()
            .map(|s| s.to_string())
            .collect()
    }

<<<<<<< HEAD
    #[allow(unused)]
    fn normal_complete(&self, partial: &str, words: &[String]) -> Vec<String> {
        words
            .iter()
            .filter(|word| word.starts_with(partial))
            .cloned()
            .collect()
    }

    /// Choose wormhole code word
    pub fn choose_words(&self) -> String {
=======
    pub fn choose_words(&self) -> Password {
>>>>>>> 1195b8a7
        let mut rng = OsRng;
        let components: Vec<String> = self
            .words
            .iter()
            .cycle()
            .take(self.num_words)
            .map(|words| words.choose(&mut rng).unwrap().to_string())
            .collect();
        #[allow(unsafe_code)]
        unsafe {
            Password::new_unchecked(components.join("-"))
        }
    }

    #[cfg(feature = "entropy")]
    pub(crate) fn into_words(self) -> impl Iterator<Item = String> {
        self.words.into_iter().flatten()
    }
}

fn load_pgpwords() -> Vec<Vec<String>> {
    let raw_words_value: Value = serde_json::from_str(include_str!("pgpwords.json")).unwrap();
    let raw_words = raw_words_value.as_object().unwrap();
    let mut even_words: Vec<String> = Vec::with_capacity(256);
    even_words.resize(256, String::from(""));
    let mut odd_words: Vec<String> = Vec::with_capacity(256);
    odd_words.resize(256, String::from(""));
    for (index_str, values) in raw_words.iter() {
        let index = u8::from_str_radix(index_str, 16).unwrap() as usize;
        even_words[index] = values
            .get(1)
            .unwrap()
            .as_str()
            .unwrap()
            .to_lowercase()
            .to_string();
        odd_words[index] = values
            .get(0)
            .unwrap()
            .as_str()
            .unwrap()
            .to_lowercase()
            .to_string();
    }

    vec![even_words, odd_words]
}

/// Construct Wordlist struct with given number of words in a wormhole code
pub fn default_wordlist(num_words: usize) -> Wordlist {
    Wordlist {
        num_words,
        words: load_pgpwords(),
    }
}

#[cfg(test)]
mod test {
    use super::*;

    #[test]
    fn test_load_words() {
        let w = load_pgpwords();
        assert_eq!(w.len(), 2);
        assert_eq!(w[0][0], "adroitness");
        assert_eq!(w[1][0], "aardvark");
        assert_eq!(w[0][255], "yucatan");
        assert_eq!(w[1][255], "zulu");
    }

    #[test]
    fn test_default_wordlist() {
        let d = default_wordlist(2);
        assert_eq!(d.words.len(), 2);
        assert_eq!(d.words[0][0], "adroitness");
        assert_eq!(d.words[1][0], "aardvark");
        assert_eq!(d.words[0][255], "yucatan");
        assert_eq!(d.words[1][255], "zulu");
    }

    fn vec_strs(all: &str) -> Vec<&str> {
        all.split_whitespace()
            .map(|s| if s == "." { "" } else { s })
            .collect()
    }

    fn vec_strings(all: &str) -> Vec<String> {
        vec_strs(all).iter().map(|s| (*s).to_owned()).collect()
    }

    #[test]
<<<<<<< HEAD
=======
    fn test_completion() {
        let words: Vec<Vec<String>> = vec![
            vec_strings("purple green yellow"),
            vec_strings("sausages seltzer snobol"),
        ];

        let w = Wordlist::new(2, words);
        assert_eq!(w.get_completions(""), vec!["green-", "purple-", "yellow-"]);
        assert_eq!(w.get_completions("pur"), vec!["purple-"]);
        assert_eq!(w.get_completions("blu"), Vec::<String>::new());
        assert_eq!(w.get_completions("purple-sa"), vec!["purple-sausages"]);
    }

    #[test]
>>>>>>> 1195b8a7
    fn test_choose_words() {
        let few_words: Vec<Vec<String>> = vec![vec_strings("purple"), vec_strings("sausages")];

        let w = Wordlist::new(2, few_words.clone());
        assert_eq!(w.choose_words().as_ref(), "purple-sausages");
        let w = Wordlist::new(3, few_words.clone());
        assert_eq!(w.choose_words().as_ref(), "purple-sausages-purple");
        let w = Wordlist::new(4, few_words);
        assert_eq!(w.choose_words().as_ref(), "purple-sausages-purple-sausages");
    }

    #[test]
    fn test_choose_more_words() {
        let more_words = vec![vec_strings("purple yellow"), vec_strings("sausages")];

        let expected2 = vec_strs("purple-sausages yellow-sausages");
        let expected3 = vec![
            "purple-sausages-purple",
            "yellow-sausages-purple",
            "purple-sausages-yellow",
            "yellow-sausages-yellow",
        ];

        let w = Wordlist::new(2, more_words.clone());
        for _ in 0..20 {
            assert!(expected2.contains(&w.choose_words().as_ref()));
        }

        let w = Wordlist::new(3, more_words);
        for _ in 0..20 {
            assert!(expected3.contains(&w.choose_words().as_ref()));
        }
    }

    #[test]
    #[cfg(feature = "fuzzy-complete")]
    fn test_wormhole_code_fuzzy_completions() {
        let list = default_wordlist(2);

        assert_eq!(list.get_completions("22"), Vec::<String>::new());
        assert_eq!(list.get_completions("22-"), Vec::<String>::new());

        // Invalid wormhole code check
        assert_eq!(list.get_completions("trj"), Vec::<String>::new());

        assert_eq!(
            list.get_completions("22-chisel"),
            ["22-chisel", "22-chairlift", "22-christmas"]
        );

        assert_eq!(
            list.get_completions("22-chle"),
            ["22-chisel", "22-chatter", "22-checkup"]
        );

        assert_eq!(list.get_completions("22-chisel-tba"), ["22-chisel-tobacco"]);
    }

    #[test]
    #[cfg(feature = "fuzzy-complete")]
    fn test_completion_fuzzy() {
        let wl = default_wordlist(2);
        let list = wl.get_wordlist("22-");

        assert_eq!(wl.fuzzy_complete("chck", list), ["checkup", "choking"]);
        assert_eq!(wl.fuzzy_complete("checkp", list), ["checkup"]);
        assert_eq!(
            wl.fuzzy_complete("checkup", list),
            ["checkup", "lockup", "cleanup"]
        );
    }

    #[test]
    fn test_completion_normal() {
        let wl = default_wordlist(2);
        let list = wl.get_wordlist("22-");

        assert_eq!(wl.normal_complete("che", list), ["checkup"]);
    }

    #[test]
    fn test_full_wormhole_completion() {
        let wl = default_wordlist(2);

        assert_eq!(wl.get_completions("22-chec").first().unwrap(), "22-checkup");
        assert_eq!(
            wl.get_completions("22-checkup-t").first().unwrap(),
            "22-checkup-tobacco"
        );
    }
}<|MERGE_RESOLUTION|>--- conflicted
+++ resolved
@@ -3,13 +3,10 @@
 use serde_json::{self, Value};
 use std::fmt;
 
-<<<<<<< HEAD
+use super::Password;
+
 /// Represents a list of words used to generate and complete wormhole codes.
 /// A wormhole code is a sequence of words used for secure communication or identification.
-=======
-use super::Password;
-
->>>>>>> 1195b8a7
 #[derive(PartialEq)]
 pub struct Wordlist {
     /// Number of words in a wormhole code
@@ -78,7 +75,6 @@
             .collect()
     }
 
-<<<<<<< HEAD
     #[allow(unused)]
     fn normal_complete(&self, partial: &str, words: &[String]) -> Vec<String> {
         words
@@ -89,10 +85,7 @@
     }
 
     /// Choose wormhole code word
-    pub fn choose_words(&self) -> String {
-=======
     pub fn choose_words(&self) -> Password {
->>>>>>> 1195b8a7
         let mut rng = OsRng;
         let components: Vec<String> = self
             .words
@@ -184,8 +177,6 @@
     }
 
     #[test]
-<<<<<<< HEAD
-=======
     fn test_completion() {
         let words: Vec<Vec<String>> = vec![
             vec_strings("purple green yellow"),
@@ -193,14 +184,14 @@
         ];
 
         let w = Wordlist::new(2, words);
-        assert_eq!(w.get_completions(""), vec!["green-", "purple-", "yellow-"]);
-        assert_eq!(w.get_completions("pur"), vec!["purple-"]);
+        assert_eq!(w.get_completions(""), Vec::<String>::new());
+        assert_eq!(w.get_completions("9"), Vec::<String>::new());
+        assert_eq!(w.get_completions("pur"), vec!["purple"]);
         assert_eq!(w.get_completions("blu"), Vec::<String>::new());
         assert_eq!(w.get_completions("purple-sa"), vec!["purple-sausages"]);
     }
 
     #[test]
->>>>>>> 1195b8a7
     fn test_choose_words() {
         let few_words: Vec<Vec<String>> = vec![vec_strings("purple"), vec_strings("sausages")];
 
