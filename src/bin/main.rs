use clap::{
    crate_authors, crate_description, crate_name, crate_version, App, AppSettings, Arg, SubCommand,
};
use log::*;
use magic_wormhole::{transfer, util, CodeProvider, Wormhole};
use std::{path::Path, str};
use pbr::{ProgressBar, Units};

#[async_std::main]
async fn main() -> anyhow::Result<()> {
    env_logger::builder()
        .filter_level(LevelFilter::Debug)
        // .filter_module("magic_wormhole::core", LevelFilter::Trace)
        .filter_module("mio", LevelFilter::Debug)
        .filter_module("ws", LevelFilter::Error)
        .init();
    let relay_server_arg = Arg::with_name("relay-server")
        .long("relay-server")
        .visible_alias("relay")
        .takes_value(true)
        .value_name("tcp:HOSTNAME:PORT")
        .help("Use a custom relay server");
    let send_command = SubCommand::with_name("send")
        .visible_alias("tx")
        .arg(
            Arg::with_name("code-length")
                .short("c")
                .long("code-length")
                .takes_value(true)
                .value_name("NUMWORDS")
                .default_value("2")
                .help("Length of code (in bytes/words)"),
        )
        .arg(
            Arg::with_name("hide-progress")
                .long("hide-progress")
                .help("Suppress progress-bar display"),
        )
        .arg(
            Arg::with_name("code")
                .long("code")
                .takes_value(true)
                .value_name("CODE")
                .help("Enter a code instead of generating one automatically"),
        )
        .arg(relay_server_arg.clone())
        .arg(
            Arg::with_name("file")
                .index(1)
                .required(true)
                .value_name("FILENAME|DIRNAME")
                .help("The file or directory to send"),
        );
    let send_many_command = SubCommand::with_name("send-many")
        .help("Send a file to many people with the same code.")
        .arg(
            Arg::with_name("code-length")
                .short("c")
                .long("code-length")
                .takes_value(true)
                .value_name("NUMWORDS")
                .default_value("2")
                .help("Length of code (in bytes/words)"),
        )
        .arg(
            Arg::with_name("code")
                .long("code")
                .takes_value(true)
                .value_name("CODE")
                .help("Enter a code instead of generating one automatically"),
        )
        .arg(relay_server_arg.clone())
        .arg(
            Arg::with_name("file")
                .index(1)
                .required(true)
                .value_name("FILENAME|DIRNAME")
                .help("The file or directory to send"),
        );
    let receive_command = SubCommand::with_name("receive")
        .visible_alias("rx")
        .arg(
            Arg::with_name("verify")
                .long("verify")
                .help("display verification string (and wait for approval)"),
        )
        .arg(
            Arg::with_name("hide-progress")
                .long("hide-progress")
                .help("supress progress-bar display"),
        )
        .arg(
            Arg::with_name("noconfirm")
                .long("noconfirm")
                .visible_alias("yes")
                .help("Accept file transfer without asking for confirmation"),
        )
        .arg(
            Arg::with_name("output-file")
                .short("o")
                .long("output-file")
                .visible_alias("out")
                .takes_value(true)
                .value_name("FILENAME|DIRNAME")
                .help(
                    "The file or directory to create, overriding the name suggested by the sender",
                ),
        )
        .arg(
            Arg::with_name("code")
                .index(1)
                .value_name("CODE")
                .help("Provide the code now rather than typing it interactively"),
        )
        .arg(relay_server_arg);

    let clap = App::new(crate_name!())
        .version(crate_version!())
        .about(crate_description!())
        .author(crate_authors!())
        .setting(AppSettings::AllowExternalSubcommands)
        .setting(AppSettings::ArgRequiredElseHelp)
        .setting(AppSettings::VersionlessSubcommands)
        .subcommand(send_command)
        .subcommand(send_many_command)
        .subcommand(receive_command);
    let matches = clap.get_matches();

    if let Some(matches) = matches.subcommand_matches("send") {
        let relay_server = matches
            .value_of("relay-server")
            .unwrap_or(magic_wormhole::transit::DEFAULT_RELAY_SERVER);
        let (welcome, connector) = magic_wormhole::connect_to_server(
            magic_wormhole::transfer::APPID,
            magic_wormhole::transfer::AppVersion::default(),
            magic_wormhole::DEFAULT_MAILBOX_SERVER,
            match matches.value_of("code") {
                None => {
                    let numwords = matches
                        .value_of("code-length")
                        .unwrap()
                        .parse()
                        .expect("TODO error handling");
                    CodeProvider::AllocateCode(numwords)
                },
                Some(code) => CodeProvider::SetCode(code.to_string()),
            },
        )
        .await?;
        info!("Got welcome: {}", &welcome.welcome);
        info!("This wormhole's code is: {}", &welcome.code);
        info!("On the other computer, please run:\n");
        info!("wormhole receive {}\n", &welcome.code);
        let mut wormhole = connector.connect_to_client().await?;
        info!("Got key: {}", wormhole.key);

        let mut pb = ProgressBar::new(0);
        pb.format("╢▌▌░╟");
        pb.set_units(Units::Bytes);

        let file = matches.value_of("file").unwrap();
        transfer::send_file(&mut wormhole, file, &relay_server.parse().unwrap(), move |sent, total| match sent {
            0 => { pb.total = total; },
            progress => { pb.set(progress); }
        }).await.unwrap();
    } else if let Some(matches) = matches.subcommand_matches("send-many") {
        let relay_server = matches
            .value_of("relay-server")
            .unwrap_or(magic_wormhole::transit::DEFAULT_RELAY_SERVER);
        let (welcome, connector) = magic_wormhole::connect_to_server(
            magic_wormhole::transfer::APPID,
            magic_wormhole::transfer::AppVersion::default(),
            magic_wormhole::DEFAULT_MAILBOX_SERVER,
            match matches.value_of("code") {
                None => {
                    let numwords = matches
                        .value_of("code-length")
                        .unwrap()
                        .parse()
                        .expect("TODO error handling");
                    CodeProvider::AllocateCode(numwords)
                },
                Some(code) => CodeProvider::SetCode(code.to_string()),
            },
        )
        .await?;
        /* Explicitely close connection */
        connector.cancel().await;
        let file = matches.value_of("file").unwrap();

        info!("Got welcome: {}", &welcome.welcome);
        info!("This wormhole's code is: {}", &welcome.code);
        info!("On the other computer, please run:\n");
        info!("wormhole receive {}\n", &welcome.code);
        send_many(relay_server, &welcome.code, file).await?;
    } else if let Some(matches) = matches.subcommand_matches("receive") {
        let relay_server = matches
            .value_of("relay-server")
            .unwrap_or(magic_wormhole::transit::DEFAULT_RELAY_SERVER);
        let code = matches
            .value_of("code")
            .map(ToOwned::to_owned)
            .unwrap_or_else(|| enter_code().expect("TODO handle this gracefully"));

        let (_welcome, connector) = magic_wormhole::connect_to_server(
            magic_wormhole::transfer::APPID,
            magic_wormhole::transfer::AppVersion::default(),
            magic_wormhole::DEFAULT_MAILBOX_SERVER,
            CodeProvider::SetCode(code.trim().to_owned()),
        )
        .await?;
        let w = connector.connect_to_client().await?;

        receive(w, relay_server).await?;
    } else {
        let _code = matches.subcommand_name();
        // TODO implement this properly once clap 3.0 is out
        // if might_be_code(code) {
        warn!("No command provided, assuming you simply want to receive a file.");
        warn!("To receive files, use `wormhole receive <CODE>`.");
        warn!("To list all available commands and options, type `wormhole --help`");
        warn!(
            "Please refer to `{} --help` for further usage instructions.",
            crate_name!()
        );
        // } else {
        // clap.print_long_help();
        // }
        unimplemented!();
    }

    Ok(())
}

fn _might_be_code(_code: Option<&str>) -> bool {
    // let re = Regex::new(r"\d+-\w+-\w+").unwrap();
    // if !re.is_match(&line) {
    //     panic!("Not a valid code format");
    // }
    unimplemented!()
}

fn enter_code() -> anyhow::Result<String> {
    info!("Enter code: ");
    let mut code = String::new();
    std::io::stdin().read_line(&mut code)?;
    Ok(code)
}

async fn send_many(
    relay_server: &str,
    code: &str,
    filename: impl AsRef<Path>,
) -> anyhow::Result<()> {
    loop {
        match {
            let (_welcome, connector) = magic_wormhole::connect_to_server(
                magic_wormhole::transfer::APPID,
                magic_wormhole::transfer::AppVersion::default(),
                magic_wormhole::DEFAULT_MAILBOX_SERVER,
                CodeProvider::SetCode(code.to_owned()),
            )
            .await?;
            let mut wormhole = connector.connect_to_client().await?;
            let result =
                transfer::send_file(&mut wormhole, &filename, &relay_server.parse().unwrap(), |sent, total| {
                    // @TODO: Not sure what kind of experience is best here.
                    info!("Sent {} of {} bytes", sent, total);
                }).await;
            result
        } {
            Ok(_) => {
                info!("TODO success message");
            },
            Err(e) => {
                warn!("Send failed, {}", e);
            },
        }
    }
    // Ok(())
}

async fn receive(mut w: Wormhole, relay_server: &str) -> anyhow::Result<()> {
    let req = transfer::request_file(&mut w, &relay_server.parse().unwrap()).await?;

    let answer = util::ask_user(
        format!(
            "Receive file '{}' (size: {} bytes)?",
            req.filename.display(),
            req.filesize
        ),
        false,
    )
    .await;

    /*
     * Control flow is a bit tricky here:
     * - First of all, we ask if we want to receive the file at all
     * - Then, we check if the file already exists
     * - If it exists, ask whether to overwrite and act accordingly
     * - If it doesn't, directly accept, but DON'T overwrite any files
     */
    if answer {
<<<<<<< HEAD
        let mut pb = ProgressBar::new(req.filesize);
        pb.format("╢▌▌░╟");
        pb.set_units(Units::Bytes);

        req.accept(move |received, _total| {
            pb.set(received);
        }).await
=======
        if req.filename.exists() {
            let overwrite = util::ask_user(
                format!("Override existing file {}?", req.filename.display()),
                false,
            )
            .await;
            if overwrite {
                req.accept(true).await
            } else {
                req.reject().await
            }
        } else {
            req.accept(false).await
        }
>>>>>>> 1049d41d
    } else {
        req.reject().await
    }
}<|MERGE_RESOLUTION|>--- conflicted
+++ resolved
@@ -301,15 +301,14 @@
      * - If it doesn't, directly accept, but DON'T overwrite any files
      */
     if answer {
-<<<<<<< HEAD
         let mut pb = ProgressBar::new(req.filesize);
         pb.format("╢▌▌░╟");
         pb.set_units(Units::Bytes);
-
-        req.accept(move |received, _total| {
+        
+        let on_progress = move |received, _total| {
             pb.set(received);
-        }).await
-=======
+        };
+        
         if req.filename.exists() {
             let overwrite = util::ask_user(
                 format!("Override existing file {}?", req.filename.display()),
@@ -317,14 +316,13 @@
             )
             .await;
             if overwrite {
-                req.accept(true).await
+                req.accept(true, on_progress).await
             } else {
                 req.reject().await
             }
         } else {
-            req.accept(false).await
+            req.accept(false, on_progress).await
         }
->>>>>>> 1049d41d
     } else {
         req.reject().await
     }
