use std::str;
use std::time::{Duration, SystemTime};

use anyhow::anyhow;
use async_std::sync::Arc;
use async_std::task;
use clap::{
    App, AppSettings, Arg, crate_authors, crate_description, crate_name, crate_version, SubCommand,
};
use log::*;
<<<<<<< HEAD

use magic_wormhole::{CodeProvider, transfer, Wormhole, WormholeConnector};
use magic_wormhole::transit::RelayUrl;
=======
use magic_wormhole::{transfer, util, CodeProvider, Wormhole};
use pbr::{ProgressBar, Units};
use std::{path::Path, str};
>>>>>>> 04c40cda

#[async_std::main]
async fn main() -> anyhow::Result<()> {
    env_logger::builder()
        .filter_level(LevelFilter::Debug)
        // .filter_module("magic_wormhole::core", LevelFilter::Trace)
        .filter_module("mio", LevelFilter::Debug)
        .filter_module("ws", LevelFilter::Error)
        .init();
    let relay_server_arg = Arg::with_name("relay-server")
        .long("relay-server")
        .visible_alias("relay")
        .takes_value(true)
        .value_name("tcp:HOSTNAME:PORT")
        .help("Use a custom relay server");
    let send_command = SubCommand::with_name("send")
        .visible_alias("tx")
        .arg(
            Arg::with_name("code-length")
                .short("c")
                .long("code-length")
                .takes_value(true)
                .value_name("NUMWORDS")
                .default_value("2")
                .help("Length of code (in bytes/words)"),
        )
        .arg(
            Arg::with_name("hide-progress")
                .long("hide-progress")
                .help("Suppress progress-bar display"),
        )
        .arg(
            Arg::with_name("code")
                .long("code")
                .takes_value(true)
                .value_name("CODE")
                .help("Enter a code instead of generating one automatically"),
        )
        .arg(relay_server_arg.clone())
        .arg(
            Arg::with_name("file")
                .index(1)
                .required(true)
                .value_name("FILENAME|DIRNAME")
                .help("The file or directory to send"),
        );
    let send_many_command = SubCommand::with_name("send-many")
        .help("Send a file to many people with the same code.")
        .arg(
            Arg::with_name("code-length")
                .short("c")
                .long("code-length")
                .takes_value(true)
                .value_name("NUMWORDS")
                .default_value("2")
                .help("Length of code (in bytes/words)"),
        )
        .arg(
            Arg::with_name("code")
                .long("code")
                .takes_value(true)
                .value_name("CODE")
                .help("Enter a code instead of generating one automatically"),
        )
        .arg(relay_server_arg.clone())
        .arg(
            Arg::with_name("file")
                .index(1)
                .required(true)
                .value_name("FILENAME|DIRNAME")
                .help("The file or directory to send"),
        );
    let receive_command = SubCommand::with_name("receive")
        .visible_alias("rx")
        .arg(
            Arg::with_name("verify")
                .long("verify")
                .help("display verification string (and wait for approval)"),
        )
        .arg(
            Arg::with_name("hide-progress")
                .long("hide-progress")
                .help("supress progress-bar display"),
        )
        .arg(
            Arg::with_name("noconfirm")
                .long("noconfirm")
                .visible_alias("yes")
                .help("Accept file transfer without asking for confirmation"),
        )
        .arg(
            Arg::with_name("output-file")
                .short("o")
                .long("output-file")
                .visible_alias("out")
                .takes_value(true)
                .value_name("FILENAME|DIRNAME")
                .help(
                    "The file or directory to create, overriding the name suggested by the sender",
                ),
        )
        .arg(
            Arg::with_name("code")
                .index(1)
                .value_name("CODE")
                .help("Provide the code now rather than typing it interactively"),
        )
        .arg(relay_server_arg);

    let clap = App::new(crate_name!())
        .version(crate_version!())
        .about(crate_description!())
        .author(crate_authors!())
        .setting(AppSettings::AllowExternalSubcommands)
        .setting(AppSettings::ArgRequiredElseHelp)
        .setting(AppSettings::VersionlessSubcommands)
        .subcommand(send_command)
        .subcommand(send_many_command)
        .subcommand(receive_command);
    let matches = clap.get_matches();

    if let Some(matches) = matches.subcommand_matches("send") {
        let relay_server = matches
            .value_of("relay-server")
            .unwrap_or(magic_wormhole::transit::DEFAULT_RELAY_SERVER);
        let (welcome, connector) = magic_wormhole::connect_to_server(
            magic_wormhole::transfer::APPID,
            magic_wormhole::transfer::AppVersion::default(),
            magic_wormhole::DEFAULT_MAILBOX_SERVER,
            match matches.value_of("code") {
                None => {
                    let numwords = matches
                        .value_of("code-length")
                        .unwrap()
                        .parse()
                        .expect("TODO error handling");
                    CodeProvider::AllocateCode(numwords)
                },
                Some(code) => CodeProvider::SetCode(code.to_string()),
            },
        )
        .await?;
        info!("Got welcome: {}", &welcome.welcome);
        info!("This wormhole's code is: {}", &welcome.code);
        info!("On the other computer, please run:\n");
        info!("wormhole receive {}\n", &welcome.code);
        let mut wormhole = connector.connect_to_client().await?;
        info!("Got key: {}", wormhole.key);

        let mut pb = ProgressBar::new(0);
        pb.format("╢▌▌░╟");
        pb.set_units(Units::Bytes);

        let file = matches.value_of("file").unwrap();
        transfer::send_file(
            &mut wormhole,
            file,
            &relay_server.parse().unwrap(),
            move |sent, total| match sent {
                0 => {
                    pb.total = total;
                },
                progress => {
                    pb.set(progress);
                },
            },
        )
        .await
        .unwrap();
    } else if let Some(matches) = matches.subcommand_matches("send-many") {
        let relay_server = matches
            .value_of("relay-server")
            .unwrap_or(magic_wormhole::transit::DEFAULT_RELAY_SERVER);
        let (welcome, connector) = magic_wormhole::connect_to_server(
            magic_wormhole::transfer::APPID,
            magic_wormhole::transfer::AppVersion::default(),
            magic_wormhole::DEFAULT_MAILBOX_SERVER,
            match matches.value_of("code") {
                None => {
                    let numwords = matches
                        .value_of("code-length")
                        .unwrap()
                        .parse()
                        .expect("TODO error handling");
                    CodeProvider::AllocateCode(numwords)
                },
                Some(code) => CodeProvider::SetCode(code.to_string()),
            },
        )
        .await?;
        /* Explicitely close connection */
        connector.cancel().await;
        let file = matches.value_of("file").unwrap();

        info!("Got welcome: {}", &welcome.welcome);
        info!("This wormhole's code is: {}", &welcome.code);
        info!("On the other computer, please run:\n");
        info!("wormhole receive {}\n", &welcome.code);
        send_many(relay_server, &welcome.code, file).await?;
    } else if let Some(matches) = matches.subcommand_matches("receive") {
        let relay_server = matches
            .value_of("relay-server")
            .unwrap_or(magic_wormhole::transit::DEFAULT_RELAY_SERVER);
        let code = matches
            .value_of("code")
            .map(ToOwned::to_owned)
            .unwrap_or_else(|| enter_code().expect("TODO handle this gracefully"));

        let (_welcome, connector) = magic_wormhole::connect_to_server(
            magic_wormhole::transfer::APPID,
            magic_wormhole::transfer::AppVersion::default(),
            magic_wormhole::DEFAULT_MAILBOX_SERVER,
            CodeProvider::SetCode(code.trim().to_owned()),
        )
        .await?;
        let w = connector.connect_to_client().await?;

        receive(w, relay_server).await?;
    } else {
        let _code = matches.subcommand_name();
        // TODO implement this properly once clap 3.0 is out
        // if might_be_code(code) {
        warn!("No command provided, assuming you simply want to receive a file.");
        warn!("To receive files, use `wormhole receive <CODE>`.");
        warn!("To list all available commands and options, type `wormhole --help`");
        warn!(
            "Please refer to `{} --help` for further usage instructions.",
            crate_name!()
        );
        // } else {
        // clap.print_long_help();
        // }
        unimplemented!();
    }

    Ok(())
}

fn _might_be_code(_code: Option<&str>) -> bool {
    // let re = Regex::new(r"\d+-\w+-\w+").unwrap();
    // if !re.is_match(&line) {
    //     panic!("Not a valid code format");
    // }
    unimplemented!()
}

fn enter_code() -> anyhow::Result<String> {
    info!("Enter code: ");
    let mut code = String::new();
    std::io::stdin().read_line(&mut code)?;
    Ok(code)
}

<<<<<<< HEAD
async fn send_many(relay_server: &str, code: &str, filename: &str) -> anyhow::Result<()> {
    let time = SystemTime::now();
    let one_hour = Duration::from_secs(3600);

    let filename = Arc::new(filename.to_owned());
    let url = Arc::new(relay_server.parse().map_err(|e| anyhow!("{}", e))?);

    while time.elapsed()? < one_hour {
        let (_welcome, connector) = magic_wormhole::connect_to_server(
            magic_wormhole::transfer::APPID,
            magic_wormhole::transfer::AppVersion::default(),
            magic_wormhole::DEFAULT_MAILBOX_SERVER,
            CodeProvider::SetCode(code.to_owned()),
        ).await?;
        send_in_background(Arc::clone(&url), Arc::clone(&filename), connector).await?;
=======
async fn send_many(
    relay_server: &str,
    code: &str,
    filename: impl AsRef<Path>,
) -> anyhow::Result<()> {
    loop {
        match {
            let (_welcome, connector) = magic_wormhole::connect_to_server(
                magic_wormhole::transfer::APPID,
                magic_wormhole::transfer::AppVersion::default(),
                magic_wormhole::DEFAULT_MAILBOX_SERVER,
                CodeProvider::SetCode(code.to_owned()),
            )
            .await?;
            let mut wormhole = connector.connect_to_client().await?;
            let result = transfer::send_file(
                &mut wormhole,
                &filename,
                &relay_server.parse().unwrap(),
                |sent, total| {
                    // @TODO: Not sure what kind of experience is best here.
                    info!("Sent {} of {} bytes", sent, total);
                },
            )
            .await;
            result
        } {
            Ok(_) => {
                info!("TODO success message");
            },
            Err(e) => {
                warn!("Send failed, {}", e);
            },
        }
>>>>>>> 04c40cda
    }
    Ok(())
}

async fn send_in_background(url: Arc<RelayUrl>, filename: Arc<String>,
                            connector: WormholeConnector) -> anyhow::Result<()> {
    let mut wormhole = connector.connect_to_client().await?;
    task::spawn(async move {
        let result = transfer::send_file(&mut wormhole, &*filename, &url).await;
        match result {
            Ok(_) => info!("TODO success message"),
            Err(e) => warn!("Send failed, {}", e)
        }
    });
    Ok(())
}

async fn receive(mut w: Wormhole, relay_server: &str) -> anyhow::Result<()> {
    let req = transfer::request_file(&mut w, &relay_server.parse().unwrap()).await?;

    let answer = util::ask_user(
        format!(
            "Receive file '{}' (size: {} bytes)?",
            req.filename.display(),
            req.filesize
        ),
        false,
    )
    .await;

    /*
     * Control flow is a bit tricky here:
     * - First of all, we ask if we want to receive the file at all
     * - Then, we check if the file already exists
     * - If it exists, ask whether to overwrite and act accordingly
     * - If it doesn't, directly accept, but DON'T overwrite any files
     */
    if answer {
        let mut pb = ProgressBar::new(req.filesize);
        pb.format("╢▌▌░╟");
        pb.set_units(Units::Bytes);

        let on_progress = move |received, _total| {
            pb.set(received);
        };

        if req.filename.exists() {
            let overwrite = util::ask_user(
                format!("Override existing file {}?", req.filename.display()),
                false,
            )
            .await;
            if overwrite {
                req.accept(true, on_progress).await
            } else {
                req.reject().await
            }
        } else {
            req.accept(false, on_progress).await
        }
    } else {
        req.reject().await
    }
}<|MERGE_RESOLUTION|>--- conflicted
+++ resolved
@@ -1,4 +1,4 @@
-use std::str;
+use std::{path::Path, str};
 use std::time::{Duration, SystemTime};
 
 use anyhow::anyhow;
@@ -8,15 +8,10 @@
     App, AppSettings, Arg, crate_authors, crate_description, crate_name, crate_version, SubCommand,
 };
 use log::*;
-<<<<<<< HEAD
-
-use magic_wormhole::{CodeProvider, transfer, Wormhole, WormholeConnector};
+use pbr::{ProgressBar, Units};
+
+use magic_wormhole::{CodeProvider, transfer, util, Wormhole, WormholeConnector};
 use magic_wormhole::transit::RelayUrl;
-=======
-use magic_wormhole::{transfer, util, CodeProvider, Wormhole};
-use pbr::{ProgressBar, Units};
-use std::{path::Path, str};
->>>>>>> 04c40cda
 
 #[async_std::main]
 async fn main() -> anyhow::Result<()> {
@@ -154,7 +149,7 @@
                         .parse()
                         .expect("TODO error handling");
                     CodeProvider::AllocateCode(numwords)
-                },
+                }
                 Some(code) => CodeProvider::SetCode(code.to_string()),
             },
         )
@@ -178,14 +173,14 @@
             move |sent, total| match sent {
                 0 => {
                     pb.total = total;
-                },
+                }
                 progress => {
                     pb.set(progress);
-                },
+                }
             },
         )
-        .await
-        .unwrap();
+            .await
+            .unwrap();
     } else if let Some(matches) = matches.subcommand_matches("send-many") {
         let relay_server = matches
             .value_of("relay-server")
@@ -202,7 +197,7 @@
                         .parse()
                         .expect("TODO error handling");
                     CodeProvider::AllocateCode(numwords)
-                },
+                }
                 Some(code) => CodeProvider::SetCode(code.to_string()),
             },
         )
@@ -270,7 +265,6 @@
     Ok(code)
 }
 
-<<<<<<< HEAD
 async fn send_many(relay_server: &str, code: &str, filename: &str) -> anyhow::Result<()> {
     let time = SystemTime::now();
     let one_hour = Duration::from_secs(3600);
@@ -286,42 +280,6 @@
             CodeProvider::SetCode(code.to_owned()),
         ).await?;
         send_in_background(Arc::clone(&url), Arc::clone(&filename), connector).await?;
-=======
-async fn send_many(
-    relay_server: &str,
-    code: &str,
-    filename: impl AsRef<Path>,
-) -> anyhow::Result<()> {
-    loop {
-        match {
-            let (_welcome, connector) = magic_wormhole::connect_to_server(
-                magic_wormhole::transfer::APPID,
-                magic_wormhole::transfer::AppVersion::default(),
-                magic_wormhole::DEFAULT_MAILBOX_SERVER,
-                CodeProvider::SetCode(code.to_owned()),
-            )
-            .await?;
-            let mut wormhole = connector.connect_to_client().await?;
-            let result = transfer::send_file(
-                &mut wormhole,
-                &filename,
-                &relay_server.parse().unwrap(),
-                |sent, total| {
-                    // @TODO: Not sure what kind of experience is best here.
-                    info!("Sent {} of {} bytes", sent, total);
-                },
-            )
-            .await;
-            result
-        } {
-            Ok(_) => {
-                info!("TODO success message");
-            },
-            Err(e) => {
-                warn!("Send failed, {}", e);
-            },
-        }
->>>>>>> 04c40cda
     }
     Ok(())
 }
@@ -330,11 +288,19 @@
                             connector: WormholeConnector) -> anyhow::Result<()> {
     let mut wormhole = connector.connect_to_client().await?;
     task::spawn(async move {
-        let result = transfer::send_file(&mut wormhole, &*filename, &url).await;
+        let result = transfer::send_file(
+            &mut wormhole,
+            &filename,
+            &url,
+            |sent, total| {
+                // @TODO: Not sure what kind of experience is best here.
+                info!("Sent {} of {} bytes", sent, total);
+            },
+        );
         match result {
             Ok(_) => info!("TODO success message"),
             Err(e) => warn!("Send failed, {}", e)
-        }
+        };
     });
     Ok(())
 }
@@ -350,7 +316,7 @@
         ),
         false,
     )
-    .await;
+        .await;
 
     /*
      * Control flow is a bit tricky here:
@@ -373,7 +339,7 @@
                 format!("Override existing file {}?", req.filename.display()),
                 false,
             )
-            .await;
+                .await;
             if overwrite {
                 req.accept(true, on_progress).await
             } else {
