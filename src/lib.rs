--- conflicted
+++ resolved
@@ -41,16 +41,10 @@
 
 pub use crate::core::{
     key::{GenericKey, Key, KeyPurpose, WormholeKey},
-<<<<<<< HEAD
-    rendezvous,
     wordlist::PgpWordList,
-    AppConfig, AppID, Code, Wormhole, WormholeError, WormholeWelcome,
-};
-=======
     rendezvous, AppConfig, AppID, Code, MailboxConnection, Mood, Nameplate, Wormhole,
     WormholeError,
 };
 
 #[cfg(feature = "dilation")]
-pub use crate::dilation::DilatedWormhole;
->>>>>>> 52a12e26
+pub use crate::dilation::DilatedWormhole;