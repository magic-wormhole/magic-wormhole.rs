--- conflicted
+++ resolved
@@ -37,23 +37,17 @@
 thiserror = "1.0.24"
 
 futures = "0.3.12"
-<<<<<<< HEAD
-=======
 async-std = { version = "1.12.0", features = ["attributes", "unstable"] }
 async-tungstenite = { version = "0.17.1", features = ["async-std-runtime", "async-tls"] }
 async-io = "1.6.0"
 libc = "0.2.101"
->>>>>>> c666cdf3
 url = { version = "2.2.2", features = ["serde"] }
 percent-encoding = { version = "2.1.0" }
 
 # Transit dependencies
 
 stun_codec = { version = "0.2.0", optional = true }
-<<<<<<< HEAD
-=======
 if-addrs = { version = "0.7.0", optional = true }
->>>>>>> c666cdf3
 bytecodec = { version = "0.4.15", optional = true }
 async-trait = { version = "0.1.57", optional = true }
 noise-protocol = { version = "0.1.3", optional = true }
